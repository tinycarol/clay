{
  "name": "clay-label",
  "version": "2.4.1",
  "description": "Metal Clay Label component",
  "license": "BSD",
  "repository": "https://github.com/liferay/clay/tree/master/packages/clay-label",
  "engines": {
    "node": ">=0.12.0",
    "npm": ">=3.0.0"
  },
  "main": "lib/ClayLabel.js",
  "esnext:main": "src/ClayLabel.js",
  "jsnext:main": "src/ClayLabel.js",
  "files": [
    "lib",
    "src",
    "test"
  ],
  "scripts": {
    "build": "npm run soy && webpack",
    "compile": "babel -d lib/ src/ -s --ignore src/__tests__",
    "prepublish": "npm run soy && npm run compile",
    "link": "npm link",
    "soy": "metalsoy --soyDeps '../../node_modules/clay-+(button|link|icon)/src/**/*.soy'"
  },
  "keywords": [
    "clay",
    "metal"
  ],
  "dependencies": {
<<<<<<< HEAD
    "clay-component": "^2.4.0",
    "clay-button": "^2.4.0",
    "clay-link": "^2.4.0",
=======
    "clay-button": "^2.4.1",
    "clay-link": "^2.4.1",
>>>>>>> d93b79d4
    "metal": "^2.16.0",
    "metal-soy": "^2.16.0",
    "metal-state": "^2.16.0",
    "metal-web-component": "^2.16.0"
  },
  "devDependencies": {
    "babel-cli": "^6.24.1",
    "babel-core": "^6.25.0",
    "babel-loader": "^7.0.0",
    "babel-plugin-transform-node-env-inline": "^0.1.1",
    "babel-preset-env": "^1.6.0",
    "browserslist-config-clay": "^2.4.1",
    "clay-css": "^2.4.1",
    "metal-dom": "^2.13.2",
    "metal-tools-soy": "^6.0.0",
    "webpack": "^3.0.0",
    "webpack-config-clay": "^2.4.1"
  },
  "browserslist": [
    "extends browserslist-config-clay"
  ]
}<|MERGE_RESOLUTION|>--- conflicted
+++ resolved
@@ -28,14 +28,9 @@
     "metal"
   ],
   "dependencies": {
-<<<<<<< HEAD
-    "clay-component": "^2.4.0",
-    "clay-button": "^2.4.0",
-    "clay-link": "^2.4.0",
-=======
+    "clay-component": "^2.4.1",
     "clay-button": "^2.4.1",
     "clay-link": "^2.4.1",
->>>>>>> d93b79d4
     "metal": "^2.16.0",
     "metal-soy": "^2.16.0",
     "metal-state": "^2.16.0",
