.sheet {
	background-color: $sheet-bg;
	border-color: $sheet-border-color;
	border-style: $sheet-border-style;
	border-width: $sheet-border-width;

	@include border-radius($sheet-border-radius);

	padding-bottom: $sheet-padding-bottom;
	padding-left:  $sheet-padding-left;
	padding-right:  $sheet-padding-right;
	padding-top: $sheet-padding-top;

	.panel-group {
		&,
		.panel:last-child .panel-body {
			margin-bottom: $sheet-panel-group-margin-bottom;

			@include clay-scale-component {
				margin-bottom: $sheet-panel-group-margin-bottom-mobile;
			}
		}

		.panel-body {
			margin-bottom: $sheet-section-margin-bottom;

			@include clay-scale-component {
				margin-bottom: $sheet-section-margin-bottom-mobile;
			}
		}
	}
}

.sheet-header {
	margin-bottom: $sheet-header-margin-bottom;

	@include clay-scale-component {
		margin-bottom: $sheet-header-margin-bottom-mobile;
	}

	&::after {
		clear: both;
		content: '';
		display: block;
	}
}

.sheet-section {
	margin-bottom: $sheet-section-margin-bottom;

	@include clay-scale-component {
		margin-bottom: $sheet-section-margin-bottom-mobile;
	}

	> fieldset {
		margin-bottom: -$sheet-section-margin-bottom;

		@include clay-scale-component {
			margin-bottom: -$sheet-section-margin-bottom-mobile;
		}
	}

	&::after {
		clear: both;
		content: '';
		display: block;
	}
}

fieldset {
	+ .sheet-footer {
		margin-top: 0;
	}
}

.sheet-footer {
<<<<<<< HEAD
=======
	@include clearfix;

	display: flex;
>>>>>>> 0a6a9806
	margin-bottom: $sheet-footer-margin-bottom;
	margin-left: $sheet-footer-margin-left;
	margin-right: $sheet-footer-margin-right;
	margin-top: $sheet-footer-margin-top;

	@include clay-scale-component {
		margin-bottom: $sheet-footer-margin-bottom-mobile;
		margin-left: $sheet-footer-margin-left-mobile;
		margin-right: $sheet-footer-margin-right-mobile;
		margin-top: $sheet-footer-margin-top-mobile;
	}

	&::after {
		clear: both;
		content: '';
		display: block;
	}
}

// Sheet Sizes

.sheet-lg {
	margin-left: auto;
	margin-right: auto;
	max-width: $sheet-lg-max-width;
}

// Sheet Title

.sheet-title {
	color: $sheet-title-color;
	display: block;
	font-size: $sheet-title-font-size;
	font-weight: $sheet-title-font-weight;
	line-height: $sheet-title-line-height;
	margin-bottom: $sheet-title-margin-bottom;
	word-wrap: break-word;

	@include clay-scale-component {
		font-size: $sheet-title-font-size-mobile;
		margin-bottom: $sheet-title-margin-bottom-mobile;
	}
}

// Sheet Subtitle

.sheet-subtitle {
	border-color: $sheet-subtitle-border-color;
	border-style: $sheet-subtitle-border-style;
	border-width: $sheet-subtitle-border-width;
	color: $sheet-subtitle-color;
	display: block;
	font-size: $sheet-subtitle-font-size;
	font-weight: $sheet-subtitle-font-weight;
	line-height: $sheet-subtitle-line-height;
	margin-bottom: $sheet-subtitle-margin-bottom;
	padding-bottom: $sheet-subtitle-padding-y;
	padding-left: $sheet-subtitle-padding-x;
	padding-right: $sheet-subtitle-padding-x;
	padding-top: $sheet-subtitle-padding-y;
	position: relative;
	text-transform: $sheet-subtitle-text-transform;
	word-wrap: break-word;

	@include clay-scale-component {
		font-size: $sheet-subtitle-font-size-mobile;
		margin-bottom: $sheet-subtitle-margin-bottom-mobile;
	}

	&.autofit-row {
		padding-bottom: 0;

		.autofit-col {
			margin-bottom: $sheet-subtitle-padding-y;
		}
	}

	&.collapse-icon {
		padding-left: $sheet-subtitle-collapse-icon-padding-left;
		padding-right: $sheet-subtitle-collapse-icon-padding-right;
	}

	.collapse-icon-closed,
	.collapse-icon-open {
		bottom: $sheet-subtitle-collapse-icon-bottom;
		left: $sheet-subtitle-collapse-icon-left;
		right: $sheet-subtitle-collapse-icon-right;
		top: $sheet-subtitle-collapse-icon-top;
	}

	.heading-text {
		margin-bottom: $sheet-subtitle-heading-text-margin-bottom;
		margin-top: $sheet-subtitle-heading-text-margin-top;
	}

	a,
	.btn {
		text-transform: none;
	}
}

a.sheet-subtitle {
	color: $sheet-subtitle-link-color;
	text-decoration: $sheet-subtitle-link-text-decoration;

	@include hover {
		color: $sheet-subtitle-link-hover-color;
		text-decoration: $sheet-subtitle-link-hover-text-decoration;
	}
}

// Sheet Tertiary Title

.sheet-tertiary-title {
	color: $sheet-tertiary-title-color;
	display: block;
	font-size: $sheet-tertiary-title-font-size;
	font-weight: $sheet-tertiary-title-font-weight;
	line-height: $sheet-tertiary-title-line-height;
	margin-bottom: $sheet-tertiary-title-margin-bottom;
	padding-bottom: $sheet-tertiary-title-padding-y;
	padding-left: $sheet-tertiary-title-padding-x;
	padding-right: $sheet-tertiary-title-padding-x;
	padding-top: $sheet-tertiary-title-padding-y;
	text-transform: $sheet-tertiary-title-text-transform;
	word-wrap: break-word;

	@include clay-scale-component {
		font-size: $sheet-tertiary-title-font-size-mobile;
		margin-bottom: $sheet-tertiary-title-margin-bottom-mobile;
	}
}

// Sheet Text

.sheet-text {
	color: $sheet-text-color;
	font-size: $sheet-text-font-size;
	font-weight: $sheet-text-font-weight;
	margin-bottom: $sheet-text-margin-bottom;
	word-wrap: break-word;

	@include clay-scale-component {
		font-size: $sheet-text-font-size-mobile;
		margin-bottom: $sheet-text-margin-bottom-mobile;
	}
}<|MERGE_RESOLUTION|>--- conflicted
+++ resolved
@@ -74,12 +74,7 @@
 }
 
 .sheet-footer {
-<<<<<<< HEAD
-=======
-	@include clearfix;
-
 	display: flex;
->>>>>>> 0a6a9806
 	margin-bottom: $sheet-footer-margin-bottom;
 	margin-left: $sheet-footer-margin-left;
 	margin-right: $sheet-footer-margin-right;
