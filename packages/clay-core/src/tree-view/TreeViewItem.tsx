/**
 * SPDX-FileCopyrightText: © 2021 Liferay, Inc. <https://liferay.com>
 * SPDX-License-Identifier: BSD-3-Clause
 */

import Button from '@clayui/button';
import Icon from '@clayui/icon';
import Layout from '@clayui/layout';
import {Keys} from '@clayui/shared';
import classNames from 'classnames';
import React, {useContext} from 'react';

import {useTreeViewContext} from './context';
import {useItem} from './useItem';

type TreeViewItemProps = {
	children: React.ReactNode;
	isDragging?: boolean;
	overPosition?: string;
	overTarget?: boolean;
};

const SpacingContext = React.createContext(0);

export const TreeViewItem = React.forwardRef<HTMLDivElement, TreeViewItemProps>(
	function TreeViewItemInner(
		{children, isDragging, overPosition, overTarget},
		ref
	) {
		const spacing = useContext(SpacingContext);
		const {
			childrenRoot,
			close,
			expandedKeys,
			insert,
			nestedKey,
			onLoadMore,
			onRenameItem,
			open,
			remove,
			replace,
			rootRef,
			selection,
			toggle,
		} = useTreeViewContext();

		const item = useItem();

		const [left, right] = React.Children.toArray(children);

		const group =
			// @ts-ignore
			right?.type?.displayName === 'ClayTreeViewGroup' ? right : null;

		if (!group && nestedKey && item[nestedKey] && childrenRoot) {
			return React.cloneElement(childrenRoot(item), {
				isDragging,
				overPosition,
				overTarget,
				ref,
			});
		}

		return (
			<SpacingContext.Provider value={spacing + 24}>
				<li
					className={classNames('treeview-item', {
						disabled: isDragging,
					})}
					role="none"
				>
					<div
						aria-expanded={
							group ? expandedKeys.has(item.key) : undefined
						}
						className={classNames('treeview-link', {
							collapsed: group && expandedKeys.has(item.key),
							'treeview-dropping-bottom':
								overTarget && overPosition === 'bottom',
							'treeview-dropping-middle':
								overTarget && overPosition === 'middle',
							'treeview-dropping-top':
								overTarget && overPosition === 'top',
						})}
						onClick={async () => {
							if (group) {
								toggle(item.key);
							} else {
								if (onLoadMore) {
									const items = await onLoadMore(item);

									insert([...item.indexes, 0], items);
									toggle(item.key);
								}
							}
						}}
						onKeyDown={async (event) => {
<<<<<<< HEAD
							const {charCode, key} = event;

							if (group) {
								if (key === 'ArrowLeft') {
									if (
										!close(item.key) &&
										item.parentItemRef?.current
									) {
										item.parentItemRef.current.focus();
									}
								}

								if (key === 'ArrowRight') {
									if (
										!open(item.key) &&
										item.itemRef.current
									) {
										const group =
											item.itemRef.current.parentElement?.querySelector<HTMLDivElement>(
												'.treeview-group'
											);
										const firstItemElement =
											group?.querySelector<HTMLDivElement>(
												'.treeview-link'
											);

										firstItemElement?.focus();
									}
								}
							}

							if (key === 'Backspace' || key === 'Delete') {
								remove(item.indexes);
							}

							if (key === 'End') {
=======
							const {key} = event;

							if (key === Keys.Left) {
								if (
									!close(item.key) &&
									item.parentItemRef?.current
								) {
									item.parentItemRef.current.focus();
								}
							}

							if (key === Keys.Right) {
								if (!group) {
									if (onLoadMore) {
										const items = await onLoadMore(item);

										insert([...item.indexes, 0], items);
									} else {
										return;
									}
								}

								if (!open(item.key) && item.itemRef.current) {
									const group =
										item.itemRef.current.parentElement?.querySelector<HTMLDivElement>(
											'.treeview-group'
										);
									const firstItemElement =
										group?.querySelector<HTMLDivElement>(
											'.treeview-link'
										);

									firstItemElement?.focus();
								} else {
									item.itemRef.current?.focus();
								}
							}

							if (key === Keys.Backspace || key === Keys.Del) {
								remove(item.indexes);

								item.parentItemRef.current?.focus();
							}

							if (key === Keys.End) {
>>>>>>> 40cde178
								const lastListElement = rootRef.current
									?.lastElementChild as HTMLLinkElement;
								const linkElement =
									lastListElement.firstElementChild as HTMLDivElement;
								linkElement.focus();
							}

<<<<<<< HEAD
							if (key === 'Home') {
=======
							if (key === Keys.Home) {
>>>>>>> 40cde178
								const firstListElement = rootRef.current
									?.firstElementChild as HTMLLinkElement;
								const linkElement =
									firstListElement.firstElementChild as HTMLDivElement;
								linkElement.focus();
							}

<<<<<<< HEAD
							if ((key === 'R' || key === 'F2') && onRenameItem) {
=======
							if (
								(key.toUpperCase() === Keys.R ||
									key === Keys.F2) &&
								onRenameItem
							) {
>>>>>>> 40cde178
								const newItem = await onRenameItem({...item});

								replace(item.indexes, {
									...newItem,
									index: item.index,
									indexes: item.indexes,
									itemRef: item.itemRef,
									key: item.key,
									parentItemRef: item.parentItemRef,
								});
<<<<<<< HEAD
							}

							if (charCode === 0) {
=======

								item.itemRef.current?.focus();
							}

							if (key === Keys.Spacebar) {
>>>>>>> 40cde178
								selection.toggleSelection(item.key);
							}
						}}
						ref={ref}
						role="treeitem"
						style={{
							paddingLeft: `${spacing + (group ? 0 : 24)}px`,
						}}
						tabIndex={0}
					>
						<span
							className="c-inner"
							style={{
								marginLeft: `-${spacing + (group ? 0 : 24)}px`,
							}}
							tabIndex={-2}
						>
							{typeof left === 'string' ? (
								<Layout.ContentRow>
									<Layout.ContentCol expand>
										<div className="component-text">
											{left}
										</div>
									</Layout.ContentCol>
								</Layout.ContentRow>
							) : group ? (
								left
							) : (
								<TreeViewItemStack expandable={false}>
									{children}
								</TreeViewItemStack>
							)}
						</span>
					</div>
					{group}
				</li>
			</SpacingContext.Provider>
		);
	}
);

TreeViewItem.displayName = 'ClayTreeViewItem';

type TreeViewItemStackProps = {
	children: React.ReactNode;
	expandable?: boolean;
};

export function TreeViewItemStack({
	children,
	expandable = true,
}: TreeViewItemStackProps) {
	const {expandedKeys, expanderIcons, selection, toggle} =
		useTreeViewContext();

	const item = useItem();

	const childrenArray = React.Children.toArray(children);

	return (
		<Layout.ContentRow>
			{expandable && (
				<Layout.ContentCol>
					<Button
						aria-controls={`${item.key}`}
						aria-expanded={expandedKeys.has(item.key)}
						className={classNames('component-expander', {
							collapsed: expandedKeys.has(item.key),
						})}
						displayType={null}
						monospaced
						onClick={() => toggle(item.key)}
						tabIndex={-1}
					>
						<span className="c-inner" tabIndex={-2}>
							{expanderIcons?.close ? (
								expanderIcons.close
							) : (
								<Icon symbol="angle-down" />
							)}
							{expanderIcons?.open ? (
								React.cloneElement(expanderIcons.open, {
									className: 'component-expanded-d-none',
								})
							) : (
								<Icon
									className="component-expanded-d-none"
									symbol="angle-right"
								/>
							)}
						</span>
					</Button>
				</Layout.ContentCol>
			)}

			{React.Children.map(children, (child, index) => {
				let content = child;

				if (!content) {
					return null;
				}

				if (typeof child === 'string') {
					content = <div className="component-text">{child}</div>;

					// @ts-ignore
				} else if (child?.type.displayName === 'ClayIcon') {
					content = <div className="component-icon">{child}</div>;

					// @ts-ignore
				} else if (child?.type.displayName === 'ClayCheckbox') {
					content = React.cloneElement(child as React.ReactElement, {
						checked: selection.selectedKeys.has(item.key),
						indeterminate: selection.isIntermediate(item.key),
						onChange: () => selection.toggleSelection(item.key),
						onClick: (
							event: React.MouseEvent<
								HTMLInputElement,
								MouseEvent
							>
						) => {
							event.stopPropagation();

							const {onClick} = (child as React.ReactElement)
								.props;

							if (onClick) {
								onClick(event);
							}
						},
					});
				}

				return (
					<Layout.ContentCol
						expand={index === childrenArray.length - 1}
					>
						{content}
					</Layout.ContentCol>
				);
			})}
		</Layout.ContentRow>
	);
}<|MERGE_RESOLUTION|>--- conflicted
+++ resolved
@@ -95,44 +95,6 @@
 							}
 						}}
 						onKeyDown={async (event) => {
-<<<<<<< HEAD
-							const {charCode, key} = event;
-
-							if (group) {
-								if (key === 'ArrowLeft') {
-									if (
-										!close(item.key) &&
-										item.parentItemRef?.current
-									) {
-										item.parentItemRef.current.focus();
-									}
-								}
-
-								if (key === 'ArrowRight') {
-									if (
-										!open(item.key) &&
-										item.itemRef.current
-									) {
-										const group =
-											item.itemRef.current.parentElement?.querySelector<HTMLDivElement>(
-												'.treeview-group'
-											);
-										const firstItemElement =
-											group?.querySelector<HTMLDivElement>(
-												'.treeview-link'
-											);
-
-										firstItemElement?.focus();
-									}
-								}
-							}
-
-							if (key === 'Backspace' || key === 'Delete') {
-								remove(item.indexes);
-							}
-
-							if (key === 'End') {
-=======
 							const {key} = event;
 
 							if (key === Keys.Left) {
@@ -178,7 +140,6 @@
 							}
 
 							if (key === Keys.End) {
->>>>>>> 40cde178
 								const lastListElement = rootRef.current
 									?.lastElementChild as HTMLLinkElement;
 								const linkElement =
@@ -186,11 +147,7 @@
 								linkElement.focus();
 							}
 
-<<<<<<< HEAD
-							if (key === 'Home') {
-=======
 							if (key === Keys.Home) {
->>>>>>> 40cde178
 								const firstListElement = rootRef.current
 									?.firstElementChild as HTMLLinkElement;
 								const linkElement =
@@ -198,15 +155,11 @@
 								linkElement.focus();
 							}
 
-<<<<<<< HEAD
-							if ((key === 'R' || key === 'F2') && onRenameItem) {
-=======
 							if (
 								(key.toUpperCase() === Keys.R ||
 									key === Keys.F2) &&
 								onRenameItem
 							) {
->>>>>>> 40cde178
 								const newItem = await onRenameItem({...item});
 
 								replace(item.indexes, {
@@ -217,17 +170,11 @@
 									key: item.key,
 									parentItemRef: item.parentItemRef,
 								});
-<<<<<<< HEAD
-							}
-
-							if (charCode === 0) {
-=======
 
 								item.itemRef.current?.focus();
 							}
 
 							if (key === Keys.Spacebar) {
->>>>>>> 40cde178
 								selection.toggleSelection(item.key);
 							}
 						}}
