--- conflicted
+++ resolved
@@ -27,12 +27,8 @@
     "metal"
   ],
   "dependencies": {
-<<<<<<< HEAD
-    "clay-portal": "^2.9.0",
-    "clay-data-provider": "^2.9.0",
-=======
+    "clay-portal": "^2.10.0",
     "clay-data-provider": "^2.10.0",
->>>>>>> f613b706
     "metal": "^2.16.0",
     "metal-component": "^2.16.0",
     "metal-position": "^2.1.0",
