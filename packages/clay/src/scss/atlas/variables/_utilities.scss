$bg-checkered-fg: lighten(saturate(adjust-hue($secondary, 3), 6.13), 46.08) !default;

<<<<<<< HEAD
// Close

$close: () !default;
$close: map-merge((
	color: $body-color,
	opacity: 1,
	hover-color: $body-color,
	hover-opacity: 1,
	focus-opacity: 1,
	disabled-color: $secondary,
	disabled-opacity: $btn-disabled-opacity
), $close);

// Inline Item

$inline-item-spacer-x: 0.85714em !default; // ~12px

=======
>>>>>>> c48f96fa
$page-header-bg: #FFF !default;<|MERGE_RESOLUTION|>--- conflicted
+++ resolved
@@ -1,6 +1,5 @@
 $bg-checkered-fg: lighten(saturate(adjust-hue($secondary, 3), 6.13), 46.08) !default;
 
-<<<<<<< HEAD
 // Close
 
 $close: () !default;
@@ -14,10 +13,4 @@
 	disabled-opacity: $btn-disabled-opacity
 ), $close);
 
-// Inline Item
-
-$inline-item-spacer-x: 0.85714em !default; // ~12px
-
-=======
->>>>>>> c48f96fa
 $page-header-bg: #FFF !default;