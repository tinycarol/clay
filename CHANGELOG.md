## Next Release

<<<<<<< HEAD
* Update: Atlas modal-title font-weight 400
=======
* Fix: Navbar-toggle should have outline on focus
* Breaking: Remove tabular-list-group in favor of list-group-card
* Breaking: Remove link-group
* Update: Add navbar layout helper classes for better keyboard accessibility
* Update: Keyboard focus shouldn't enter collapsible search when closed
* Update: Move clamp css to its own file
* Site: Update navbar docs
* Site: Reorganize navbar contents for better tabbing
* Site: Added skip to content button
* Site: Align settings button on mobile
* Site: Don't use side-navigation plugin for sites nav
* Site: Update table-list demo to something more useful
* Site: Increase Sass precision to 8
>>>>>>> d5dae2ff

## v0.1.21 - October 30, 2015

* New: Add sizes sm, default,  md, lg to Lexicon icons
* New: Add timeline component
* Update: Size Lexicon icons in badges and labels, labels fully extends badges
* Update: Remove custom font and custom styling from checkboxes and radio
* Update: Convert remaining checkbox-default and radio-default to checkbox and radio
* Update: Change checkboxes in management bar from checkbox-default to checkbox
* Update: Move checkbox-default and radio-default styles to checkbox and radio
* Fix: Reorder management bar HTML to keep focus order
* Fix: Dropdown-toggles should have focus ring
* Fix: Heading-anchor should show on focus
* Fix: Atlas header-toolbar-default divider shouldnt show if there is only one item
* Fix: Atlas control-label class should be styled like label
* Site: Change badges and label demos to svg icons
* Site: Update headings selector and reorganize sections
* Misc: Added this changelog :)

## v0.1.20 - October 28, 2015

* Moving svg4everybody to the footer to be available on all pages
* Adding svg4everybody to our icons page
* Adding svg4everybody via bower, and changing the update task to updating bower in general
* LPS-59013 - Update metalsmith-headings-identifier
* Atlas: color dropdown-toggle icon-ellipsis-vertical only in cards
* Make structural class names, table-list-field and table-list-content, more general
* Truncating text should work inside table-list-content
* LPS-59013 hidden-xs class deleted
* Lexicon-base _variables should only be importing partials and remove unused variables from atlas
* Add progress bar sizes
* Add form validation states for select and readonly input, remove unused mixins, and docs
* Add list-group-card
* Navbar and Management Bar No Collapse dropdowns should be styled in mobile
* Side-navigation and content should be equal height before opening
* Use site's bootstrap.js instead of cdn and remove unused includes from head
* Side Navigation delegate click should only be instantiated once per toggler class
* Components should only list components that are in the guidelines pdf
* Adding bootstrap resources
* Adding Bootstrap JS to the payload

## v0.1.19 - September 30, 2015

* Adding hover effects
* Cleaning up unneeded files/changes
* Adding new svg icons
* Adding icons.svg sprite file
* Add panel-blank
* Remove todo page in favor of github issues
* Add breadcrumb-vertical and documentation
* New barebone panel
* Cards: remove card-horizontal-dm, standardize card-checkbox, and add helper classes for truncating text
* Normally when we use a bg cover image we want center it
* Update Flexbox Cards and flexbox grid to work in IE and FF
* Setting width/height for icons
* Adding html page
* Adding gulp tasks for creating svgs
* Adding svgs

## v0.1.18 - September 24, 2015

* Adding links in headers
* Nav spacing improvements
* Improvements to the navigation
* Add helpers for aspect ratios with background images
* Lexicon: add font smoothing for osx
* Add best practices page
* New font sizes:
* Remove old flexbox card styles

## v0.1.17 - September 16, 2015

* Lexicon: Remove control menu
* Lexicon: add data api to collapsible-search and also documentation
* Collapsible search transition ending too early
* Atlas: breadcrumbs first child is misaligned
* Side-navigation transition ending too early
* Rename cells to table-list-field and table-list-content, also vertically center table-list-content with top: 50%

## v0.1.16 - September 03, 2015

* Added custom open class name to _toggleSimpleSidenav
* Side-navigation.js delegate causes all menus to open
* btn-action-secondary should have z-index
* Document sidebar component
* Flexbox cards
* Add simple flexbox grid
* Fix out of date README
* Add simple flexbox helper classes
* Adding version to website header, stamping css and JS (non-bootstrap) with our version and copyright, reminding us to deploy the website after a release, and a small website fix
* Atlas: select box arrows shouldn't overlap option text
* Update cards border radius to work with overflow visible
* Add table-list skin for tables
* Vertically center breadcrumb
* Remove control-menu from lexicon
* atlas: remove old btn-toolbar styles
* atlas: control-menu colors shouldn't bleed into nested components
* lexicon: add card-row-layout-fixed and card-horizontal-dm
* lexicon: add truncate-text class
* lexicon: breadcrumb > li should have max-width and truncate text

## v0.1.12 - August 21, 2015

* atlas: Validation inputs should have input-color not input-label-color, add validation state colors for radios and checkbox
* lexicon: add bottom and top properties to modal-open class for safari/chrome
* Blogs Actions example: remove inline-scroller from dropdowns
* side-navigation: change toggler open state from active to open
* Images and Thumbnails demo align left image shapes
* lexicon: Remove overflow hidden from cards, add crop-img component, and update card/images docs
* Documents and media demo change badge-primary to badge-default
* Toggle card dm borders
* Toggles Demo remove unused code examples
* atlas: reduce vertical padding of tooltips
* Blog Actions demo change name of modal
* Documents and Media demo cards should be in a list
* atlas: adjust padding on some product-menu elements
* Blog Actions demo box shadow is hidden by sidenav-container
* side-navigation: sidenav-fixed shouldn't be added to toggler
* side-navigation: use doc variable instead of
* side-navigation: add/remove active and sidenav-transition class on toggler when menu opens/closes

## v0.1.11 - August 17, 2015

* Read-only inputs are partially obstructed by padding in Firefox
* lexicon: remove color property from control-menu
* atlas: list-group-header should have background-color
* card border shouldn't inherit from navbar border
* Wrong dropdown markup in portlet topper demo
* Remove old helpers no-shadow and square-border
* dropdown-toggles should have class dropdown-toggle
* management-bar: dropdown toggles using btn should match other management-bar link styles
* management-bar: add some horizontal padding
* atlas: management-bar buttons should be spaced properly in desktop
* management-bar btns should be vertically aligned
* lexicon: change default card border-color for better compatibility with third party themes
* lexicon: Source Format - One media query per property
* lexicon: navbar-toggle and collapse components should use variables
* Links in sidebar-header and sidebar-footer shouldn't be underlined
* Product Menu parts shouldn't be combined with regular sidebar
* Remove list-group-header colors for better compatibility with third party themes
* Sidebar and sidebar-inverse link-colors should be based on variables
* modal-inverse colors should be based on variables
* Calculate modal footer height for fullscreen modals
* lexicon: toggle-switch-on and toggle-card-on colors should be based on brand-primary
* lexicon: basic-search-close should change color based on variables
* Remove equal-height sass placeholders
* Remove clearfix-hack mixin
* Decrease sidenav-fixed z-index so modals appear over it
* Remove nameplate-list and profile-header components
* lexicon: nameplate-label variable names should start with nameplate-label
* Add nameplate-label with demos
* atlas: increase full-screen-modal top position
* Add nameplate label states
* atlas: fix gap between modal-body and modal-footer
* lexicon: alert-notification should be 100% in mobile
* Add alert-notification class for notifications
* atlas: Remove notifications component in favor of alternate alert style
* atlas: Remove duplicate css in disabled checkbox and radios
* atlas: Remove alternate checkbox/radio components, and update hard coded colors in checkbox-default and radio-default to variables
* atlas: change navbar-default colors
* atlas: dropdowns should have spacing between toggle and dropdown
* Add multi-step-progress-bar-collapse, multi-step-progress-bar-fixed, and update docs
* multi-step-progress-bar: use positioning to create space between icons
* product-menu: use lfr-icon-menu taglib markup
* nav-equal-height-heading span tags should be aligned
* Add documentation for nav-equal-height and add vertical and horizontal padding variables

## v0.1.10 - August 06, 2015

* Add links to footer and update site-administration-toolbar
* side-navigation: add option to delegate click event
* Add Multi-step-progress-bar
* control-menu: use justify-content and colors for atlas control-menu
* atlas: select input should have no top or bottom padding
* Control Menu component
* Update side-navigation docs
* side-navigation: sidenav-slider should have transition
* side-navigation: toggleSimpleSidenav content should match first element
* side-navigation: add data-target option to simple sidenav
* side-navigation: menu and content should be the right height on load, equal height should run after dom operations
* site: remove overflow on #wrapper
* side-navigation: add simple sidenav option

## v0.1.9 - August 03, 2015

* side-navigation: type fixed shouldn't push content over
* side-navigation: rename transitions variable to transitionEnd
* portlet-topper: use flexbox for alignment
* lexicon: user-icon should be transparent bg
* Adjust h tag sizes and remove some duplicate functionality
* atlas: form-group margin-bottom 20px
* atlas: label margin-bottom 2px
* atlas: change padding on inputs to 6px 4px
* atlas: portlet-topper border-radius to 4px
* product-menu navs
* lexicon: nav-nested with nav-equal-height-heading should be indented
* lexicon: add nav-equal-height and nav-nested-margins
* In firefox, absolutely positioned elements don't take up 100% width by default
* side-navigation: fire events open.lexicon.sidenav and closed.lexicon.sidenav when state changes
* lexicon: product-menu-tabs font-size should be smaller

## v0.1.8 - July 28, 2015

* atlas: user-icon bg should be transparent
* atlas: change button sizes
* lexicon: create portlet-topper component
* lexicon: anchor tags with dropdown-toggle class shouldn't be underlined on focus or hover

## v0.1.7 - July 27, 2015

* lexicon: use navbar-padding-horizontal for left right margin and padding
* lexicon: navbar-toggle and navbar-collapse items should use calculated vertical padding
* lexicon: navbar should be aligned and styled if navbar variables are changed
* Removed sidebar fixed demo
* panels: style like collapse item mock ups
* product-menu: align collapse icons
* lexicon: option to change collapse icon for different components
* Add lexicon-base-variables.scss and atlas-variables.scss
* lexicon: rename vertical-align-middle to collapse-icon-middle
* Change show-collapse-icon to collapse-icon and update panel docs
* lexicon: collapse-icon for panel
* atlas: badge, label, sticker default colors scheme
* Remove badge-absolute in favor of stickers
* Remove absolutely positioned badges from demo
* Blogs Appearance example page
* lexicon: create help-icon component and use help-icon instead of input-group-icon
* lexicon: icon-monospaced should work with icon sizes
* atlas: icon-monospaced with btn should be vertically centered
* lexicon: icon-monospaced should work with btn class
* atlas: nav-pills should be colored brand-default
* uxgl-site-config should stay inside header
* atlas: nav-tabs-default calculate padding based on height
* side-navigation: check if window size is desktop
* Update nav and nav-tabs docs
* Update nav tabs demo to use bs3 tabs.js
* Move more common nav styles to lexicon and update nav docs
* Move common nav styles from atlas to lexicon
* Move nav-nested and nav-collapse-icon to lexicon
* Convert nav demos to use bootstrap collapse
* Update nav link colors
* Separate tab group css, add nav-tabs-default, add nav-tabs-scroll
* lexicon: mobile nav-tabs
* Improve class selection for detail-list-view-icon active icons state
* Update portlet container css to new design
* blog actions page navbar and management bar alignment
* container-fluid-1280 should be centered in desktop
* management-bar alignment
* container-fluid-1280 inherits too many styles from container-fluid
* Use class detail-list-view-icon instead of user-icon for active state
* lexicon: container-fluid-1280 should extend container-fluid
* atlas: update brand and state colors
* atlas: update form validation colors
* Z-index issues in navbar basic search after input-group update
* Remove variable -radius-default
* Update form validation mark up and add checkbox examples
* input-group-default houses help text on form inputs

## v0.1.6 - July 16, 2015

* Namespacing borderless portlet component styling for now
* Removed modals stylesheet from site
* Clean up modals css
* Fix for iOS -webkit-overflow-scrolling: touch z-index bug
* atlas: update pagination size alignment
* borderless-portlet-bar: add more examples
* borderless-portlet-bar: remove padding and add shadow on hover
* atlas: add box shadow to borderless portlet
* Add borderless-portlet-bar component

## v0.1.5 - July 14, 2015

* side-navigation: instance.equalHeight should be instance.options.equalHeight
* lexicon: add line-height variable to pagination-size
* Updating Bootstrap to 3.3.5
* Adding bower to manage the Bootstrap dependencies
* side-navigation: convert breakpoint to integer
* atlas: button link styles should overwrite other button styles
* Fixing file reference to glyphicons
* lexicon: side-navigation plugin should have option for no equal height
* Fixing regression in toggling sidebar on the right
* Update blog actions demo management bar
* Update blog actions demo product menu
* atlas: product menu desktop styles
* lexicon: toggle-card dm should be more generic and move toggle-card-dm card styles to card-dm
* lexicon: aspect-ratio should be display block
* Update aspect-ratio docs and add right align for aspect-ratio-vertical
* lexicon: move aspect-ratio css to separate file and add aspect-ratio centering
* Update documents and media example page to use stickers
* lexicon: add stickers component
* lexicon: increase badge-monospaced sizes to make it more useable

## v0.1.4 - July 08, 2015

* atlas: style product menu
* sidebar: product menu header and footer should be fixed and clean up unused sidebar css
* Simplifying height check
* Debouncing resize, combining screen change detection methods
* Side navigation: Update docs
* Remove slideout drawer plugin and css
* side navigation: sidenav-right should close on mobile
* side navigation: screen change to mobile should and remove class sidenav-fixed
* Documents and Media example page
* Alternate checkbox style, toggle-card-dm
* lexicon: aspect ratio should align left
* lexicon: sidebar-panel should hide overflowing content and sidebar-panel badge styles
* lexicon: add aspect ratios to images
* lexicon: card col should have option to be only wide as its content
* atlas: change breadcrumb bg to transparent
* Removing commented code
* Formatting & optimization
* Adding Site Settings to enable easily toggling different levels of CSS
* Adding templates to watch list
* Creating atlas-font-awesome.scss
* Source Format Documents and Media mock up example
* Add fixed, fixed-push, and relative options to side navigation
* Created Documents and Media mock up example page
* Fixing release script

## v0.1.3 - June 29, 2015

* Moving lexicon to lexicon-base

## v0.1.2 - June 29, 2015

* Fixing parent selector reference
* Splitting up CSS files
* Fixing issue with gulp plumber and gulp filter
* Removing mixins
* Removing box-shadow from form fields with validation
* Adding gulp-plumber so gulp doesn't quit the watch if there's an error, and not repatching the CSSif it's already patched
* Toolbars component: move some css properties to variables
* Figures component: move some css properties to variables
* Demo Site: make code example page smaller
* Cards component: move some css properties to variables

## v0.1.1 - June 25, 2015

* Label atlas only and shared variables
* Breadcrumbs remove unused variables
* Organize variables skin vs structure
* Add product menu demo
* Content should overflow in fullscreen
* Update blog actions example page
* Update toolbar component, remove duplicate css, update docs
* lexicon: create sidebar base
* lexicon: Import user icons
* Include toolbars in lexicon
* Remove text underline on monospaced icons
* Update list-group page and docs
* atlas-theme: change navbar link colors
* Removing dependencies on YUI
* Migrating to gulp
* atlas-theme: add sidebar-inverse, sidebar-fixed, and product-menu styles
* added product menu to sidebar
_atlas-theme: add open close colors for management-bar-toggle
* Add management bar
* Restructuring main files and themes
* Modifying templates to use the heading property
* Adding heading property so title can be selectively overwritten
* Side navigation left shouldn't be pushed 300px right
* fixed browser mixin inconsistency
* Remove toolbar-no-break
* Remove uneeded variables and css
* Add container-fluid-1280
* Remove blog 1 column page and styles
* Update boostrap js to 3.3.4
* Adding sourcemap support
* Upgrading Bootstrap to 3.3.4
* changed button radius
* created a .icon-default class
* changed html structure on toolbar page to be consistent
* Pagination include _styled pagination.scss and reorganize media queries in classic
* Remove navbar duplicates
* Combine modal full screen and modals pages
* Add full screen modal with example
* Remove sliders page
* Fix broken demos on extending-toggles page
* Rename extending-switches to extending-toggles and update links and docs
* Rename switches page to toggles, and update docsinto separate files and remove duplicate css
* Build guidelines examples
* Update guidelines examples
* Namespace toggle-switch variables properly
* Use general sibling selector for consistency with toggle-switch and flexibility
* Build guidelines examples
* Update guidelines examples
* Move _switches to _toggle-switch
* Extract toggle-card from switches
* Add text overflow ellipsis for dropdown-menus
* Simplify center dropdowns and set max-width on dropdowns
* Add demo for clear dropdown arrow
* Move code examples to accordion
* Update user icons page to new layout
* Update dropdown layout and docs
* Remove dropdown-menu-inverse
* Add action button
* Update tooltips to match Visual Kit SEVEN
* Add non-responsive for container
* Sidenav right animation should match left sidenav
* Add bottom toolbar to blog actions example
* Buttons in toolbar should be square
* Tabular list group link color to brand-default
* uxgl-toggle-code button should be rounded not circle
* Side navigation focus cut off on left and right side
* Update docs
* Add width option to sidenav
* Update sidenav docs
* Remove gutters from sidenav
* Sidenav right should work in _styled
* Update header and navbar to match new mock up
* Update docs
* Add sidenav right and fix bugs with multiple instances
* Adjust collapsible search animation
* Navbar no collapse has extra space on the left
* Sidenav module open and close button should work if placed outside .sidenav-container
* Update breadcrumbs
* Update alerts example page
* Update alert styles
* button side border is cut off in input group
* Input-sm height should match btn-sm height
* Variables -padding-horizontal and -padding-vertical were reversed
* Add variable to customize border-radius on form-control
* Remove unused file
* Update button documentation
* Update button groups to match new style
* Classic buttons more customizable through variables.scss
* Update header-toolbar documentation, header-toolbar shouldn't collapse in mobile
* Header Toolbar should follow bs3 patterns better
* Remove old header toolbar variables
* Blog - Actions page heading text should truncate
* Side navigation menu focus gets cut off
* Update tooltip/popover colors, demo, and move tooltip variables closer to popover
* Add popover and tooltip code examples
* Popover and Tooltip should be able to have custom box shadows
* Switch width should expand to accomodate data-label
* Update switch documentation
* Example code accordion not animating properly
* Better fallback for browsers that don't support :checked
* More examples and documentation on extending switches page
* Fix extending switches demo
* Update _styled theme switches
* Classic theme switches should be more customizable through sass
* Add checkbox/radio styling no extra element
* Make checkbox consistent with input-group-addon
* Update select arrow icon to data uri and clean up checkbox
* Update form inputs to new styles
* Add line numbers for icon texts
* Icons component and extending icons page
* Smaller padding around email content
* Extending toolbars page
* Header Toolbar should follow new toolbar pattern
* Add toolbar-group breakpoints and update docs
* Extending toolbars page initial commit
* toolbar-group-expand should expand in firefox and ie, also update documentation
* Remove default margins on nameplate component
* Add liferay logo
* Fix toolbar spacing and alignment
* Clean up toolbar alignment in mobile and update toolbar demo page
* Add momentum scrolling for inline-scroller
* Adjust margins on inline-scroller inside dropdown-left-side for classic
* Update header-toolbar to use toolbar markup
* Toolbar links alignment
.dropdown display: inline-block causing alignment issues in other components
* Fix bottom spacing on dropdown menu in classic theme
* Replace slideout drawer with dropdown-menu-left-side
* Add left and right side dropdowns
* Toolbars should break properly in small screen widths
* Update toolbar component mark up and styles
* Update user-icon sizes to match buttons
* Add toolbar component and pages
* Add blogs action example page
* Slideout Drawer jquery plugin
* Use bootstrap3 tab module
* Add collapsible list groups
* input-group-addon text color to white
* Remove image gallery pages
* Site side navigation toggle alignment
* Add extending switches page, custom switch demo
* table-responsive-flip scrollbars shouldnt show if content fits
* table-responsive-flip should accomodate checkboxes
* Add equal height to side-navigation plugin
* Add more examples to extending nameplates
* Add profile headers and nameplate lists to extending nameplates page
* Update nameplate page/docs
* Update tables page
* Add sidenav plugin
* Note on striped progress bar not working in FF
* Create color-user-icon mixin and update nameplate page
* Add classic default navbar styles and open close search box
* Redo navbar base component to better accomodate search bar
* Update list-group
* Add status colors to tabular list group
* Update user icon colors
* Adjust header-toolbar first and second level sizes and add success style
* Adjust button sizes and simplify button element page
* Buttons should be same height as text input
* Remove border-radius prefixer from mixins
* Notification jquery plugin and some styles
* Use bootstrap 3 alert plugin
* Move header and toolbar to header-toolbar and update docs
* Form labels should be default text-color
* Badges and labels page, rearrange list-group page
* Add tabular-list-group component and add icon sizes
* Nameplate-list should be simple
* Move figures stuff to components
* Update extending cards and fix border-radius on card
* More extending cards documentation and minor alignment fixes
* Update card-btn-row
* Add type and figure helpers
* Remove card-btn-group and add link-group component
* Added Extending cards documentation
* Update mark, highlighted text should have padding when going to new line
* Add figure for image captions
* Fix alignment on card-horizontal, move padding to card-row, update docs
* Document card page and add some helper classes
* Use bootstrap 3 dropdown plugin
* Add nav-pills styles and nav helper classes
* Update alert section documentation
* Update global font colors
* Add blockquote sizes
* Update nav documentation
* Add jquery 2.1.3
* Add code highlighting
* Add blockquote colors and update type page
* Add customizable icon for nav open and close state
* Add nav demo
* Search box alignment in desktop for navbar
* Remove unused styles
* Update site navigation spacing
* Redo panel component
* Remove old panel variations
* Add heading-toolbar component
* Remove thumbnail variations
* Card component
* Update nameplate doc and minor alignment issues
* Add nameplate component
* Tab group right tabs not connected to content and clean up example code
* Add disabled fieldset section and rearrange form elements page
* Move color scheme section
* Update modal header
* Add sidenav to header
* Header page update icons, spacing, and variables
* Add alloy-font-awesome
* Update header with better pattern
* Update input spacing
* Update Todo list
* Update radio/checkboxes to match definition of FORMS
* Update nav-tabs to match definition of NAV TABS
* Create header first level and second level
* Update side nav, display table-cell too fragile
* Update colors and spacing on navbar dropdown in mobile
* Update desktop navbar default active hover open states
* Clean up navbar scss and update proportions
* Fix navbar not aligned in desktop
* Single link navbar prototype
* Center close button in alerts
* Style lead text in alerts
* Update alerts to definition of ALERTS
* Separate colors from typography and update warning color
* Fix nav spacing
* match navbar styles to definition of NAV BAR
* Update colors/box shadows on tooltip and popovers
* Update button proportions and remove drop shadow by default
* Update dropdown proportions
* Update popover proportions
* Update tooltip proportions
* Update pagination
* Add Breadcrumbs
* Update navs to lr7 styles
* Add tooltips
* Add popovers and box-shadows
* Update modals drop shadow and sf drop shadow variables
* Update input validation states
* Update pager with alternative styles
* Add more options to pagination styles and reorganize scss
* Update pagination and pager to lr7.1 styles
* Update form styles
* Added bourbon mixins for convenience
* Renaming _style to _site and _custom to _components to make it clearer the purpose of each stylesheet
* Chat Template
* Moving list groups to Elements page
* Add left, right, and bottom nav-tab variations
* Remove unused mail_template file
* Adds Mail Template
* Update dropdowns page
* Add responsive tables
* Adds experimental sliders
* Add profile page
* Update blog 1 col layout
* Adding Bourbon, fixing CSS related to the animated icon
* Adding Toggle Switches in Experimental section
* Adding a proper hamburger menu, with animation
* Update side navigation for firefox
* Add image gallery pages, styles, and images
* Update side navigation
* Update modals page and styles
* Updating to Bootstrap 3.2<|MERGE_RESOLUTION|>--- conflicted
+++ resolved
@@ -1,14 +1,12 @@
 ## Next Release
 
-<<<<<<< HEAD
-* Update: Atlas modal-title font-weight 400
-=======
 * Fix: Navbar-toggle should have outline on focus
 * Breaking: Remove tabular-list-group in favor of list-group-card
 * Breaking: Remove link-group
 * Update: Add navbar layout helper classes for better keyboard accessibility
 * Update: Keyboard focus shouldn't enter collapsible search when closed
 * Update: Move clamp css to its own file
+* Update: Atlas modal-title font-weight 400
 * Site: Update navbar docs
 * Site: Reorganize navbar contents for better tabbing
 * Site: Added skip to content button
@@ -16,7 +14,6 @@
 * Site: Don't use side-navigation plugin for sites nav
 * Site: Update table-list demo to something more useful
 * Site: Increase Sass precision to 8
->>>>>>> d5dae2ff
 
 ## v0.1.21 - October 30, 2015
 
