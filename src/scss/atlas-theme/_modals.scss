.modal-backdrop.in {
	opacity: $modal-backdrop-opacity;
}

.modal-content {
	box-shadow: $modal-box-shadow;
}

.modal-footer {
	box-shadow: 0 -1px 5px 0 rgba(0, 0, 0, 0.15);
	position: absolute;

	@media (min-width: $grid-float-breakpoint) {
		background-color: $modal-desktop-footer-bg;
		position: relative;

		&, h1, h2, h3, h4, h5, h6, .h1, .h2, .h3, .h4, .h5, .h6 {
			color: $modal-desktop-footer-color;
		}
	}
}

.modal-header {
	text-align: center;

	@media (min-width: $grid-float-breakpoint) {
		background-color: $modal-desktop-header-bg;

		&, h1, h2, h3, h4, h5, h6, .h1, .h2, .h3, .h4, .h5, .h6 {
			color: $modal-desktop-header-color;
		}
	}

	.close {
		height: $modal-title-line-height;
		line-height: $modal-title-line-height;
		opacity: 1;
		width: $modal-title-line-height;

		&:focus,
		&:hover {
			opacity: 1;
<<<<<<< HEAD
=======

			@media (min-width: $grid-float-breakpoint) {
				color: $modal-desktop-header-close-color;
			}
>>>>>>> 0dfd646c
		}
	}

	.close,
	.close:focus,
	.close:hover,
	.close.btn-default:active,
	.close.btn-default:active:focus,
	.close.btn-default:active:hover {
		color: $modal-header-close-color;

		@media screen and (min-width: $grid-float-breakpoint) {
			color: $modal-desktop-header-close-color;
		}
	}
}

.modal-title {
	font-size: 19px;
	font-weight: 400;
}

h1.modal-title {
	font-size: $font-size-h1;

	@media (min-width: $grid-float-breakpoint) {
		font-size: $font-size-desktop-h1;
	}
}

h2.modal-title {
	font-size: $font-size-h2;

	@media (min-width: $grid-float-breakpoint) {
		font-size: $font-size-desktop-h2;
	}
}

h3.modal-title {
	font-size: $font-size-h3;

	@media (min-width: $grid-float-breakpoint) {
		font-size: $font-size-desktop-h3;
	}
}

h4.modal-title {
	font-size: $font-size-h4;

	@media (min-width: $grid-float-breakpoint) {
		font-size: $font-size-desktop-h4;
	}
}

h5.modal-title {
	font-size: $font-size-h5;

	@media (min-width: $grid-float-breakpoint) {
		font-size: $font-size-desktop-h5;
	}
}

h6.modal-title {
	font-size: $font-size-h6;

	@media (min-width: $grid-float-breakpoint) {
		font-size: $font-size-desktop-h6;
	}
}

// Modal Inverse

.modal-inverse {
	.modal-body {
		background-color: $modal-inverse-body-bg;
	}

	.modal-footer {
		@media (min-width: $grid-float-breakpoint) {
			background-color: $modal-inverse-desktop-footer-bg;
			border-color: $modal-inverse-desktop-footer-border-color;

			&, h1, h2, h3, h4, h5, h6, .h1, .h2, .h3, .h4, .h5, .h6 {
				color: $modal-inverse-desktop-footer-color;
			}
		}
	}

	.modal-header {
		@media (min-width: $grid-float-breakpoint) {
			background-color: $modal-inverse-desktop-header-bg;
			border-color: $modal-inverse-desktop-header-border-color;

<<<<<<< HEAD
			&, h1, h2, h3, h4, h5, h6, .h1, .h2, .h3, .h4, .h5, .h6 {
				color: $modal-inverse-desktop-header-color;
=======
		.close {
			@media (min-width: $grid-float-breakpoint) {
				color: $modal-inverse-desktop-header-close-color;
>>>>>>> 0dfd646c
			}
		}
	}

	.close,
	.close:focus,
	.close:hover,
	.close.btn-default:active,
	.close.btn-default:active:focus,
	.close.btn-default:active:hover {
		color: $modal-inverse-header-close-color;

		@media screen and (min-width: $grid-float-breakpoint) {
			color: $modal-inverse-desktop-header-close-color;
		}
	}
}<|MERGE_RESOLUTION|>--- conflicted
+++ resolved
@@ -40,13 +40,6 @@
 		&:focus,
 		&:hover {
 			opacity: 1;
-<<<<<<< HEAD
-=======
-
-			@media (min-width: $grid-float-breakpoint) {
-				color: $modal-desktop-header-close-color;
-			}
->>>>>>> 0dfd646c
 		}
 	}
 
@@ -140,14 +133,8 @@
 			background-color: $modal-inverse-desktop-header-bg;
 			border-color: $modal-inverse-desktop-header-border-color;
 
-<<<<<<< HEAD
 			&, h1, h2, h3, h4, h5, h6, .h1, .h2, .h3, .h4, .h5, .h6 {
 				color: $modal-inverse-desktop-header-color;
-=======
-		.close {
-			@media (min-width: $grid-float-breakpoint) {
-				color: $modal-inverse-desktop-header-close-color;
->>>>>>> 0dfd646c
 			}
 		}
 	}
