header.row {
	margin: 0;
}

pre {
	white-space: -moz-pre-wrap;
	white-space: -o-pre-wrap;
	white-space: -pre-wrap;
	white-space: pre-wrap;
	word-wrap: break-word;
}

section.row {
	margin-bottom: 45px;
}

.box-copy > h4 {
	margin-bottom: 15px;
	margin-top: 20px;
}

.page-title {
	display: inline-block;
	font-weight: bold;
	margin-bottom: 25px;

	small {
		display: block;
	}
}

.row-spacing {
	margin-bottom: 20px;
}

#headerTopBar {
	background: #0058BA url(../images/back_decoration_nav.png) no-repeat 100% 0;
	position: relative;

	a {
		color: #FFF;
	}

	.title {
		float: left;
		margin-bottom: 14px;
		margin-top: 14px;

		.lexicon-version {
			font-size: 60%;
			line-height: 16px;
			vertical-align: middle;
		}
	}

	.navbar-toggle {
		float: left;
		margin-left: -10px;

		.icon-bar {
			background-color: #FFF;
		}
	}
}

#siteConfig {
	position: absolute;
	right: 15px;
	top: 50%;

	@include transform(translateY(-50%));

	z-index: 5;

	.dropdown-menu {
		width: 240px;

		a {
			color: initial;
		}
	}
}

#skipTo {
	min-width: 170px;
	position: absolute;
	top: 50%;

	@include transform(translateY(-50%));

	z-index: -1;

	&:focus {
		z-index: 1;
	}
}

.animated-toggle.navbar-toggle .icon-bar {
	position: relative;
	top: 0;

	@include transition-delay(0s 0s 0.2s 0s);
	@include transition-duration(0.2s);
	@include transition-property(background, opacity, top, transform);
	@include transition-timing-function($ease-in-out-circ);
<<<<<<< HEAD
}

#mainNav > .sidenav-menu {
	padding-left: 3px;
	padding-right: 3px;
=======
>>>>>>> f4409be2
}

.main-nav-open {
	.animated-toggle.navbar-toggle {
		.icon-bar:nth-of-type(even) {
			top: 6px;

			@include transform(rotate(45deg));
			@include transition-delay(0s 0s 0s 0.2s);
		}

		.icon-bar:nth-of-type(4) {
			top: -6px;

			@include transform(rotate(-45deg));
		}

		.icon-bar:nth-of-type(odd) {
			background-color: transparent;
			opacity: 0;
		}
	}
}

#imageShapes img {
	display: block;
	max-height: 150px;
	max-width: 150px;
	width: 100%;
}

// Alerts Page

.uxgl-alerts {
	.alert {
		margin-bottom: 5px;
	}

	.uxgl-toggle-code ~ .alert {
		margin-top: 10px;
	}
}

// Best Practices Page

#bestPractices tr th {
	padding-top: 20px;
}

// Blog Actions Page

body.fixed {
	bottom: 0;
	left: 0;
	position: fixed;
	right: 0;
	top: 0;
}

#blogActions {
	.navbar {
		margin-bottom: 0;
		position: relative;
		z-index: 1;
	}
}

.uxgl-fullscreen-fixed {
	background-color: #F5F8FA;
	bottom: 0;
	left: 0;
	overflow: auto;
	position: fixed;
	right: 0;
	top: 0;
	z-index: 10;
}

.uxgl-fullscreen-fixed.row {
	margin-left: 0;
	margin-right: 0;
}

.uxgl-fullscreen-fixed.row > .col-md-12 {
	padding-left: 0;
	padding-right: 0;
}

// Blog Appearance Page

<<<<<<< HEAD
=======
#blogAppearance {
}

>>>>>>> f4409be2
.blog-appearance-current-theme {
	background-color: #FFF;
	box-shadow: 0 1px 3px 0 rgba(0, 0, 0, 0.2);
	min-height: 400px;
	width: 100%;
}

.blog-appearance-current-theme-heading {
	border-bottom: 1px solid #DDD;
	margin-bottom: 15px;
	padding: 15px 0 10px;

	h4 {
		float: left;
		line-height: 26px;
		margin: 0;
	}

	.help-icon {
		float: right;
	}
}

.blog-appearance-left-column {
	img {
		margin-bottom: 15px;
	}
}

.blog-appearance-right-column {
	h4 {
		margin-top: 31px;
	}
}

// Breadcrumbs Page

.uxgl-breadcrumbs {
	.breadcrumb {
		margin-bottom: 5px;
	}

	.uxgl-toggle-code ~ .breadcrumb {
		margin-top: 10px;
	}
}

// Cards Page

.uxgl-vertical-card {
	.card-header, .card-footer {
		background: #EEE;
		padding-bottom: 5px;
		padding-top: 5px;
	}

	.card-section {
		padding-bottom: 20px;
		padding-top: 20px;
	}
}

.uxgl-horizontal-card {
	.card-row {
		height: 100px;

		[class*="card-col"] {
			text-align: center;

			&:nth-child(odd) {
				background-color: #EEE;
			}
		}
	}
}

.uxgl-card-section .card {
	margin-left: auto;
	margin-right: auto;
	max-width: 300px;
}

// Control Menu Page

#controlMenuPage .control-menu {
	position: relative;
}

// Documents and Media Example Page

#documentsAndMediaExample {
	#addNewTagButton {
		margin-top: 20px;
	}

	.card-horizontal {
		.card-col-field {
			text-align: center;
		}

		.icon-folder-close-alt {
			background-color: #F1F5FA;
			font-size: 28px;
			height: 60px;
			line-height: 60px;
			width: 60px;
		}
	}
}

#documentsAndMediaRightSidenav {
	background-color: #F5F8FA;

	.breadcrumb {
		margin-bottom: 15px;
		margin-top: 10px;
	}

	.card,
	.card-horizontal {
		background-color: #FFF;
	}

	> .sidenav-content {
		padding-top: 1px;
	}

	.pagination-bar {
		clear: both;
	}
}

@media screen and (min-width: 768px) {
	#documentsAndMediaSidenav .container-fluid-1280.sidenav-container {
		padding-left: 15px;
	}
}

@media screen and (min-width: 1300px) {
	#documentsAndMediaSidenav.closed .container-fluid-1280.sidenav-container {
		padding-right: 15px;
	}
}

// Dropdowns Page

.uxgl-dropdown-display {
	.dropdown-menu {
		display: block;
		position: relative;
	}

	.dropdown-wide-container {
		float: left;
	}

	.mega-menu .dropdown-menu {
		float: left;
		max-width: 100%;
	}
}

// Figures Page

.uxgl-figures .figure {
	max-width: 300px;
}

// Extending Cards Page

.card-background-image-demo .aspect-ratio {
	background-color: #000;
}

.usage-section {
	p {
		line-height: 1.6667em;
		margin-bottom: 1.6667em;
	}
}

.usage-heading {
	margin-bottom: 1em;
	margin-top: 0.25em;
}

.extend-cards-page {
	.card {
		max-width: 300px;
	}

	.card-label {
		background: rgb(120, 171, 240);
		color: #FFF;
		display: block;
		float: left;
		font-size: 10px;
		font-weight: 200;
		margin-bottom: 15px;
		margin-left: 10px;
		padding: 2px 10px;
		text-transform: uppercase;
	}

	.card-section table {
		font-weight: 200;
		margin: 15px 0;
		width: 100%;

		td {
			padding: 10px;
			text-align: right;

			&:first-child {
				text-align: left;
			}
		}
	}

	.control-panel {
		.card-header {
			background-color: #F8F8F8;
			box-shadow: 0 1px 1px 0 rgba(0, 0, 0, 0.3);
			padding: 0;
		}

		.card-row {
			background-color: #F8F8F8;
			box-shadow: 0 1px 1px 0 rgba(0, 0, 0, 0.3);
			width: 100%;
		}

		.card-column {
			padding: 10px 15px;
		}
	}
}

// Extending Nameplates Page

.uxgl-extending-nameplates {
	.profile-header {
		float: left;
		margin-bottom: 15px;
	}
}

// Icons (Font Awesome Page)

@media screen and (min-width: 321px) {
	.font-awesome-icons-list li {
		float: left;
		width: 50%;
	}
}

@media screen and (min-width: 768px) {
	.font-awesome-icons-list li, .lexicon-icon-list li {
		float: left;
		padding: 5px;
		width: 33%;
	}

	.glyphicons-list li {
		float: left;
		width: 50%;
	}
}

.lexicon-icon-examples {
	display: block;
	padding: 35px 20px 20px;
	text-align: center;

	.lexicon-icon {
		height: 160px;
		margin: 0 5%;
<<<<<<< HEAD

		@include transition(all 0.1s ease-in);

=======
		transition: all 0.1s ease-in;
>>>>>>> f4409be2
		width: 140px;
	}

	.lexicon-icon-asterisk {
		fill-opacity: 0;
		stroke: #078DD8;
		stroke-width: 10px;

		&:hover {
			fill: #078DD8;
			fill-opacity: 1;
			stroke: #000;
			stroke-opacity: 0.3;
			stroke-width: 5px;
		}
	}

	.lexicon-icon-logout {
		fill: #DA3A35;
		fill-opacity: 1;
		stroke: #FFF;
		stroke-width: 55px;

		&:hover {
			fill-opacity: 1;
			stroke: #900;
			stroke-opacity: 0.5;
			stroke-width: 25px;
		}
	}

	@include keyframes(exclamationHover) {
		0% {
			@include transform(scale(1));
		}

		60% {
<<<<<<< HEAD
			stroke-width: 10px;

=======
>>>>>>> f4409be2
			@include transform(scale(1.5));

			stroke-width: 10px;
		}

		100% {
			fill: #EC297B;

			@include transform(scale(1));
		}
	}

	.lexicon-icon-exclamation-full {
		fill: #E3A200;
		stroke: #FFF;
		stroke-opacity: 0.4;
		stroke-width: 40px;

		&:hover {
			@include animation(exclamationHover 0.25s $ease-out-back);
			@include animation-fill-mode(both);
		}
	}
}

// Modals Page

.modal-open .main-nav-open {
	-webkit-overflow-scrolling: auto;
}

#modalDisplays {
	.modal-dialog {
		margin: 0 0 30px 0;
	}

	.modal-lg {
		max-width: 900px;
		width: 100%;
	}
}

#modalsDemo {
	margin: 0 0 30px 0;

	> .btn {
		margin-bottom: 5px;
	}
}

// Nameplates Page

.uxgl-nameplates-page {
	.col-md-2 {
		text-align: center;

		p {
			font-size: 12px;
		}
	}

	.user-icon {
		margin-left: auto;
		margin-right: auto;
	}
}

// Popovers Page

#popovers {
	.popover {
		display: block;
		margin-top: 25px;
		position: relative;

		&.left {
			margin-left: 0;
		}
	}
}

// Tooltips Page

.tooltip-display {
	> div {
		height: 50px;
	}
}

// Site Main Nav

#wrapper.open {
	padding-left: 400px;
}

[href="#simpleSidenav"] {
	margin-bottom: 15px;
}

.menu-toggle {
	color: #FFF;
	display: block;
	float: left;
	padding: 10px 15px;
	text-align: left;

	.glyphicon {
		font-size: 22px;
	}
}

// Main Nav Structure

$mainNavWidth: 220px;

.lexicon-site-body-fixed {
	bottom: 0;
	left: 0;
	position: fixed;
	right: 0;
	top: 0;

	@media screen and (min-width: $grid-float-breakpoint) {
		position: static;
	}
}

#mainContent {
	left: 0;
	position: relative;

	@media screen and (min-width: $grid-float-breakpoint) {
		padding-left: $mainNavWidth + 10;
	}
}

#mainNav {
	overflow: hidden;
	position: absolute;
	width: 0;

	@media screen and (min-width: $grid-float-breakpoint) {
		width: $mainNavWidth;
	}
}

.main-nav-container {
	position: relative;
}

.main-nav-inner {
	padding: 3px;
	width: $mainNavWidth;
}

.main-nav-open {
	-webkit-overflow-scrolling: touch;
	height: 100%;
	overflow-x: hidden;

	@media screen and (min-width: $grid-float-breakpoint) {
		overflow-x: visible;
	}

	#mainNav {
		width: $mainNavWidth;
	}

	#mainContent {
		left: $mainNavWidth + 10;

		@media screen and (min-width: $grid-float-breakpoint) {
			left: auto;
			position: static;
		}
	}
}

.main-nav-transition {
	#mainNav,
	#mainContent {
		@include transition(all 0.25s ease);
	}
}

// Main Nav Skin

#mainNav {
	padding-top: $line-height-computed - nth($nav-link-padding, 1);
	z-index: 1;

	li {
		> a {
			&:hover, &:focus {
				background-color: transparent;
				text-decoration: underline;
			}
		}

		&.child-active, &.active {
			> a {
				color: #0058BA;
				font-weight: bold;
			}
		}
	}

	.nav-stacked li {
		.nav-title {
			display: block;
			padding: 10px 15px;
		}

		> h4 {
			color: #F3F3F3;
			padding: 10px 15px;
		}

		div > .nav-stacked {
			border-left: 3px solid #E4E4E4;
			margin-left: 15px;

			li {
				> a {
					font-size: 0.9em;
					padding: 2px;
					padding-left: 10px;
				}

				&.child-active, &.active {
					> a {
						border-left: 3px solid #0058BA;
						margin-left: -3px;
					}
				}
			}
		}
	}
}

// Metalsmith Headings Identifiers

h1, h2, h3, h4, h5, h6 {
	.heading-anchor {
		color: inherit;
		cursor: pointer;
		display: inline-block;
		float: right;
		font-size: 14px;
		line-height: 1.5;
		text-decoration: none;
		width: 20px;
	}

	@media (min-width: $screen-sm-min) {
		.heading-anchor {
			float: none;
			margin-left: -20px;
			opacity: 0;

			&:focus {
				opacity: 1;
			}
		}

		&:hover .heading-anchor {
			opacity: 1;
		}
	}
}

<<<<<<< HEAD
/* Styles for side navigation component page */
=======
// Side Navigation Component Page
>>>>>>> f4409be2

#mySidebar {
	background-color: #222328;
	box-shadow: -3px 0 3px -3px #000 inset;
	color: #F8F8F8;

	ul {
		border-bottom: 1px solid #3E3E3E;
		border-top: 1px solid #000;

		li {
			border-bottom: 1px solid #000;
			border-top: 1px solid #3E3E3E;
			margin-top: 0;

			a {
				background-color: #2C2D32;
				box-shadow: -3px 0 3px -3px #000 inset;

				&, &:hover, &:focus {
					color: #B3B6BC;
					font-weight: 200;
					text-shadow: 0 1px 0 #000;
				}
			}
		}
	}
}

#mySidebar h3 {
	margin: 0;
	padding: 15px;
}

#sidenavDemo {
	margin-top: 20px;

	h4 {
		border-bottom: 2px dotted #AEAEAE;
		color: #BA3A37;
		margin: 20px 0;
		padding-bottom: 8px;
	}

	.sidenav-main-content h3 {
		@include background-image(linear-gradient(top, #242B39 50%, #1E2639 100%));

		border-bottom: 1px solid #1E2639;
		color: #F8F8F8;
		margin: 0 -20px;
		padding: 15px;
	}
}

// Switches Page

.uxgl-switches {
	@include clearfix;

	.form-group {
		float: left;
		width: 50%;
	}
}

@media screen and (min-width: $grid-float-breakpoint) {
	.uxgl-switches .form-group {
		width: 115px;
	}
}

// Toolbars

.uxgl-toggle-code {
	clear: both;
	padding-bottom: 5px;

	.btn {
		border-radius: 2px;
		padding: 0 5px;
	}
}

.uxgl-newline-demo blockquote {
	margin-top: 40px;
}

.uxgl-newline-demo h3:first-child + blockquote {
	margin-top: 0;
}

@media screen and (min-width: 1200px) {
	.uxgl-lg-newline-demo {
		background-color: #FFFEDC;
	}
}

@media screen and (min-width: 992px) and (max-width: 1199px) {
	.uxgl-md-newline-demo {
		background-color: #FFFEDC;
	}
}

@media screen and (min-width: 768px) and (max-width: 991px) {
	.uxgl-sm-newline-demo {
		background-color: #FFFEDC;
	}
}

@media screen and (max-width: 768px) {
	.uxgl-xs-newline-demo {
		background-color: #FFFEDC;
	}
}<|MERGE_RESOLUTION|>--- conflicted
+++ resolved
@@ -103,14 +103,11 @@
 	@include transition-duration(0.2s);
 	@include transition-property(background, opacity, top, transform);
 	@include transition-timing-function($ease-in-out-circ);
-<<<<<<< HEAD
 }
 
 #mainNav > .sidenav-menu {
 	padding-left: 3px;
 	padding-right: 3px;
-=======
->>>>>>> f4409be2
 }
 
 .main-nav-open {
@@ -201,12 +198,6 @@
 
 // Blog Appearance Page
 
-<<<<<<< HEAD
-=======
-#blogAppearance {
-}
-
->>>>>>> f4409be2
 .blog-appearance-current-theme {
 	background-color: #FFF;
 	box-shadow: 0 1px 3px 0 rgba(0, 0, 0, 0.2);
@@ -484,13 +475,9 @@
 	.lexicon-icon {
 		height: 160px;
 		margin: 0 5%;
-<<<<<<< HEAD
 
 		@include transition(all 0.1s ease-in);
 
-=======
-		transition: all 0.1s ease-in;
->>>>>>> f4409be2
 		width: 140px;
 	}
 
@@ -528,14 +515,9 @@
 		}
 
 		60% {
-<<<<<<< HEAD
 			stroke-width: 10px;
 
-=======
->>>>>>> f4409be2
 			@include transform(scale(1.5));
-
-			stroke-width: 10px;
 		}
 
 		100% {
@@ -804,11 +786,7 @@
 	}
 }
 
-<<<<<<< HEAD
 /* Styles for side navigation component page */
-=======
-// Side Navigation Component Page
->>>>>>> f4409be2
 
 #mySidebar {
 	background-color: #222328;
